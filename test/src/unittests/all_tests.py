#!/usr/bin/env python

# Copyright (C) 2006-2016  Music Technology Group - Universitat Pompeu Fabra
#
# This file is part of Essentia
#
# Essentia is free software: you can redistribute it and/or modify it under
# the terms of the GNU Affero General Public License as published by the Free
# Software Foundation (FSF), either version 3 of the License, or (at your
# option) any later version.
#
# This program is distributed in the hope that it will be useful, but WITHOUT
# ANY WARRANTY; without even the implied warranty of MERCHANTABILITY or FITNESS
# FOR A PARTICULAR PURPOSE.  See the GNU General Public License for more
# details.
#
# You should have received a copy of the Affero GNU General Public License
# version 3 along with this program. If not, see http://www.gnu.org/licenses/

from __future__ import absolute_import # For Python 2 compatibility

from os.path import join, sep
import os
import sys
import unittest
import glob
import essentia
import essentia.streaming

try:
    from importlib import reload # Python3
except:
    pass

# we don't want to get too chatty when running all the tests
essentia.log.info = False
#essentia.log.debug += essentia.EAll
#essentia.log.debug -= essentia.EConnectors

tests_dir = os.path.dirname(__file__)
if tests_dir:
    # Add sys path to make python recognize tests/src/unittests as a module
    parent_dir = os.path.abspath(os.path.dirname(tests_dir))
    sys.path.insert(0, parent_dir)
    
    # Chdir into the tests dir so that the paths work out right
    os.chdir(tests_dir)


# import the test from the subdirectories which filename match the pattern 'test_*.py'
listAllTests = [ filename.split(sep+'test_') for filename in glob.glob(join('*', 'test_*.py')) ]
for testfile in listAllTests:
    testfile[1] = testfile[1][:-3]



def importTest(fullname, strategy = 'import'):
    '''Imports or reloads test given its fullname.'''
    folder, name = fullname
    if strategy == 'import':
        cmd = 'import unittests.%s.test_%s; setattr(sys.modules[__name__], \'%s\', unittests.%s.test_%s.suite)' % (folder, name, name, folder, name)
    elif strategy == 'reload':
        cmd1 = 'reload(sys.modules[\'unittests.%s.test_%s\']); ' % (folder, name)
        cmd2 = 'setattr(sys.modules[__name__], \'%s\', sys.modules[\'unittests.%s.test_%s\'].suite)' % (name, folder, name)
        cmd = cmd1 + cmd2
    else:
        raise ValueError('When importing a test, the only strategies allowed are \'import\' and \'reload\'')

    exec(cmd)


def getTests(names=None, exclude=None, strategy='import'):
    allNames = [ name for _, name in listAllTests ]
    names = names or allNames
    tests = [ (folder, name) for folder, name in listAllTests
              if name in names and name not in exclude ]

    for name in names:
        if name not in allNames:
            print('WARNING: did not find test %s' % name)
    for name in (exclude or []):
        if name not in allNames:
            print('WARNING: did not find test to exclude %s' % name)

    print('Running tests:')
    print(sorted(name for _, name in tests))

    if not tests:
        raise RuntimeError('No test to execute!')

    for test in tests:
        importTest(test, strategy)

    testObjectsList = [ getattr(sys.modules[__name__], testName) for folder, testName in tests ]

    return unittest.TestSuite(testObjectsList)



def traceCompute(algo, *args, **kwargs):
    print('computing algo %s' % algo.name())
    return algo.normalCompute(*args, **kwargs)


def computeResetCompute(algo, *args, **kwargs):
    # do skip certain algos, otherwise we'd enter in an infinite loop!!!
    audioLoaders = [ 'MonoLoader', 'EqloudLoader', 'EasyLoader', 'AudioLoader' ]
    filters = [ 'IIR', 'DCRemoval', 'HighPass', 'LowPass', 'BandPass', 'AllPass',
                'BandReject', 'EqualLoudness', 'MovingAverage' ]
    special = [ 'FrameCutter', 'OverlapAdd', 'TempoScaleBands', 'TempoTap', 'TempoTapTicks',
                'Panning','OnsetDetection', 'MonoWriter', 'Flux', 'StartStopSilence',
<<<<<<< HEAD
                'LogSpectrum' ]
=======
                'ClickDetector', 'SNR', 'SaturationDetector' ]
>>>>>>> bb786089

    if algo.name() in audioLoaders + filters + special:
        return algo.normalCompute(*args, **kwargs)
    else:
        algo.normalCompute(*args, **kwargs)
        algo.reset()
        return algo.normalCompute(*args, **kwargs)


def computeDecorator(newCompute):
    def algodecorator(algo):
        algo.normalCompute = algo.compute
        algo.compute = newCompute
        algo.__call__ = newCompute
        algo.hasDoubleCompute = True
        return algo

    return algodecorator

# recursive helper function that finds outputs connected to pools and calls func
def mapPools(algo, func):
    # make a copy first, because func might modify the connections in the for
    # loops
    connections = dict(algo.connections)

    for output, inputs in connections.items():
        ins = list(inputs)
        for input in ins:
            # TODO: assuming input is a tuple of pool and descriptor name

            if isinstance(input, tuple):
                func(algo, output, input)

            elif isinstance(input, essentia.streaming._StreamConnector):
                mapPools(input.input_algo, func)

            #else ignore nowhere connections



# For this to work for networks that are connected to a pool, we need to conduct
# the first run of the network with all pools replaced by dummy pools. The
# second run will run with the network connected to the original pools. This
# method is required to avoid doubling of the data in the pools due to the fact
# that we run the network twice.
def runResetRun(gen, *args, **kwargs):
    # 0. Find networks which contain algorithms who do not play nice with our
    #    little trick. In particular, we have a test for multiplexer that runs
    #    multiple generators...
    def isValid(algo):
        if isinstance(algo, essentia.streaming.VectorInput) and not list(algo.connections.values())[0]:
            # non-connected VectorInput, we don't want to get too fancy here...
            return False
        if algo.name() == 'Multiplexer':
            return False
        for output, inputs in algo.connections.items():
            for inp in inputs:
                if isinstance(inp, essentia.streaming._StreamConnector) and not isValid(inp.input_algo):
                    return False
        return True

    if not isValid(gen):
        print('Network is not capable of doing the run/reset/run trick, doing it the normal way...')
        essentia.run(gen)
        return


    # 1. Find all the outputs in the network that are connected to pools--aka
    #    pool feeders and for each pool feeder, disconnect the given pool,
    #    store it, and connect a dummy pool in its place
    def useDummy(algo, output, input):
        if not hasattr(output, 'originalPools'):
            output.originalPools = []
            output.dummyPools = []

        # disconnect original
        output.originalPools.append(input)
        output.disconnect(input)

        # connect dummy
        dummy = essentia.Pool()
        output.dummyPools.append((dummy, input[1]))
        output >> output.dummyPools[-1]

    mapPools(gen, useDummy)

    # 2. Run the network
    essentia.run(gen)

    # 3. Reset the network
    essentia.reset(gen)

    # 4. For each pool feeder, disconnect the dummy pool and reconnect the
    #    original pool
    def useOriginal(algo, output, input):
        # disconnect dummy
        output.disconnect(input)
        # the dummy pools and the original pools should have the same index

        idx = output.dummyPools.index(input)
        output.dummyPools.remove(input)

        # connect original
        output >> output.originalPools[idx]

        # don't need these anymore
        if len(output.dummyPools) == 0:
            del output.dummyPools
            del output.originalPools

    mapPools(gen, useOriginal)

    # 5. Run the network for the second and final time
    return essentia.run(gen)



def runTests(tests):
    result = unittest.TextTestRunner(verbosity=2).run(tests)

    # return the number of failures and errors
    return len(result.errors) + len(result.failures)


if __name__ == '__main__':
    testList = [ t for t in sys.argv[1:] if t[0] != '-' ]
    testExclude = [ t[1:] for t in sys.argv[1:] if t[0] == '-' ]

    print('Running tests normally')
    print('-'*70)
    result1 = runTests(getTests(testList, exclude=testExclude))

    print('\n\nRunning tests with compute/reset/compute')
    print('-'*70)

    setattr(sys.modules['essentia.common'], 'algoDecorator', computeDecorator(computeResetCompute))
    essentia.standard._reloadAlgorithms()
    essentia.standard._reloadAlgorithms('essentia_test')

    # modify runGenerator behavior
    setattr(sys.modules['essentia_test'], 'run', runResetRun)


    result2 = runTests(getTests(testList, exclude=testExclude, strategy='reload'))

    sys.exit(result1 + result2)<|MERGE_RESOLUTION|>--- conflicted
+++ resolved
@@ -109,11 +109,7 @@
                 'BandReject', 'EqualLoudness', 'MovingAverage' ]
     special = [ 'FrameCutter', 'OverlapAdd', 'TempoScaleBands', 'TempoTap', 'TempoTapTicks',
                 'Panning','OnsetDetection', 'MonoWriter', 'Flux', 'StartStopSilence',
-<<<<<<< HEAD
-                'LogSpectrum' ]
-=======
-                'ClickDetector', 'SNR', 'SaturationDetector' ]
->>>>>>> bb786089
+                'LogSpectrum', 'ClickDetector', 'SNR', 'SaturationDetector' ]
 
     if algo.name() in audioLoaders + filters + special:
         return algo.normalCompute(*args, **kwargs)
