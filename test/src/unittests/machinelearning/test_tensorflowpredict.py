#!/usr/bin/env python

# Copyright (C) 2006-2021  Music Technology Group - Universitat Pompeu Fabra
#
# This file is part of Essentia
#
# Essentia is free software: you can redistribute it and/or modify it under
# the terms of the GNU Affero General Public License as published by the Free
# Software Foundation (FSF), either version 3 of the License, or (at your
# option) any later version.
#
# This program is distributed in the hope that it will be useful, but WITHOUT
# ANY WARRANTY; without even the implied warranty of MERCHANTABILITY or FITNESS
# FOR A PARTICULAR PURPOSE.  See the GNU General Public License for more
# details.
#
# You should have received a copy of the Affero GNU General Public License
# version 3 along with this program. If not, see http://www.gnu.org/licenses/



from essentia_test import *
import sys
import os


class TestTensorFlowPredict(TestCase):

    def regression(self, parameters):
        # Test a simple tensorflow model trained on Essentia features.
        # The ground true values were obtained with the following script:
        expectedValues = [9.9997020e-01, 5.3647455e-14, 2.9801236e-05, 4.9495230e-12]

        patchSize = 128
        numberBands = 128
        frameSize = 1024
        hopSize = frameSize

        filename = join(testdata.audio_dir, 'recorded', 'cat_purrrr.wav')

        audio = MonoLoader(filename=filename)()

        w = Windowing(type='hann', zeroPadding=frameSize)
        spectrum = Spectrum()
        mels = MelBands(numberBands=numberBands, type='magnitude')
        logNorm = UnaryOperator(type='log')

        bands = []
        for frame in FrameGenerator(audio, frameSize=frameSize, hopSize=hopSize):
            melFrame = mels(spectrum(w(frame)))
            bands.append(logNorm(melFrame))
        bands = array(bands)

        discard = bands.shape[0] % patchSize
        bands = numpy.reshape(bands[:-discard,:], [-1, patchSize, numberBands])
        batch = numpy.expand_dims(bands, 1)

        pool = Pool()
        pool.set('model/Placeholder', batch)

        tfp = TensorflowPredict(**parameters)
        poolOut = tfp(pool)

        foundValues = poolOut['model/Softmax'].mean(axis=0).squeeze()

        self.assertAlmostEqualVector(foundValues, expectedValues, 1e-5)

    def testRegressionFrozenModel(self):
        parameters = {
            'graphFilename': join(testdata.models_dir, 'vgg', 'vgg4.pb'),
            'inputs': ['model/Placeholder'],
            'outputs': ['model/Softmax'],
            'isTraining': False,
            'isTrainingName': 'model/Placeholder_1',
        }

        self.regression(parameters)

    def testRegressionSavedModel(self):
        parameters = {
            'savedModel': join(testdata.models_dir, 'vgg', 'vgg4'),
            'inputs': ['model/Placeholder'],
            'outputs': ['model/Softmax'],
            'isTraining': False,
            'isTrainingName': 'model/Placeholder_1',
        }

        self.regression(parameters)

    def testSavedModelOverridesGraphFilename(self):
        # When both are specified, `savedModel` should be preferred.
        # Test this by setting an invalid `graphFilename` that should be ignored.
        parameters = {
            'graphFilename': "wrong_model",
            'savedModel': join(testdata.models_dir, 'vgg', 'vgg4'),
            'inputs': ['model/Placeholder'],
            'outputs': ['model/Softmax'],
            'isTraining': False,
            'isTrainingName': 'model/Placeholder_1',
        }

        self.regression(parameters)

    def testEmptyModelName(self):
        # With empty model name the algorithm should skip the configuration without errors.
        self.assertConfigureSuccess(TensorflowPredict(), {})
        self.assertConfigureSuccess(TensorflowPredict(), {'graphFilename': ''})
        self.assertConfigureSuccess(TensorflowPredict(), {'graphFilename': '',
                                                          'inputs': ['']
                                                         })
        self.assertConfigureSuccess(TensorflowPredict(), {'graphFilename': '',
                                                          'inputs': ['wrong_input']
                                                         })
        self.assertConfigureSuccess(TensorflowPredict(), {'savedModel': ''})
        self.assertConfigureSuccess(TensorflowPredict(), {'savedModel': '',
                                                          'inputs':['']
                                                         })
        self.assertConfigureSuccess(TensorflowPredict(), {'savedModel': '',
                                                          'inputs':['wrong_input']
                                                         })
        self.assertConfigureSuccess(TensorflowPredict(), {'graphFilename': '',
                                                          'savedModel':''
                                                         })
        self.assertConfigureSuccess(TensorflowPredict(), {'graphFilename': '',
                                                          'savedModel':'',
                                                          'inputs': ['']
                                                         })
        self.assertConfigureSuccess(TensorflowPredict(), {'graphFilename': '',
                                                          'savedModel':'',
                                                          'inputs': ['wrong_input']
                                                         })

    def testInvalidParam(self):
        model = join(testdata.models_dir, 'vgg', 'vgg4.pb')
        self.assertConfigureFails(TensorflowPredict(), {'graphFilename': model})  # inputs and outputs are not defined
        self.assertConfigureFails(TensorflowPredict(), {'graphFilename': model,
                                                        'inputs': ['model/Placeholder'],
                                                       })  # outputs are not defined
        self.assertConfigureFails(TensorflowPredict(), {'graphFilename': model,
                                                        'inputs': ['wrong_input_name'],
                                                        'outputs': ['model/Softmax'],
                                                        })  # input does not exist in the model
        self.assertConfigureFails(TensorflowPredict(), {'graphFilename': 'wrong_model_name',
                                                        'inputs': ['model/Placeholder'],
                                                        'outputs': ['model/Softmax'],
                                                        })  # the model does not exist
        
        # Repeat tests for savedModel format.
        model = join(testdata.models_dir, 'vgg', 'vgg4/')
        self.assertConfigureFails(TensorflowPredict(), {'savedModel': model})  # inputs and outputs are not defined
        self.assertConfigureFails(TensorflowPredict(), {'savedModel': model,
                                                        'inputs': ['model/Placeholder'],
                                                       })  # outputs are not defined
        self.assertConfigureFails(TensorflowPredict(), {'savedModel': model,
                                                        'inputs': ['wrong_input_name'],
                                                        'outputs': ['model/Softmax'],
                                                        })  # input does not exist in the model
        self.assertConfigureFails(TensorflowPredict(), {'savedModel': 'wrong_model_name',
                                                        'inputs': ['model/Placeholder'],
                                                        'outputs': ['model/Softmax'],
                                                        })  # the model does not exist

    def testIdentityModel(self):
        # Perform the identity operation in Tensorflow to test if the data is
        # being copied correctly backwards and fordwards.
        model = join(filedir(), 'tensorflowpredict', 'identity.pb')
        filename = join(testdata.audio_dir, 'recorded', 'cat_purrrr.wav')

        audio = MonoLoader(filename=filename)()
        frames = array([frame for frame in FrameGenerator(audio)])
        batch = frames[numpy.newaxis, numpy.newaxis, :]

        pool = Pool()
        pool.set('model/Placeholder', batch)

        poolOut = TensorflowPredict(graphFilename=model,
                                    inputs=['model/Placeholder'],
                                    outputs=['model/Identity'])(pool)

        foundValues = poolOut['model/Identity']

        self.assertAlmostEqualMatrix(foundValues, batch)

<<<<<<< HEAD
    def testComputeWithoutConfiguration(self):
        pool = Pool()
        pool.set('model/Placeholder', numpy.zeros((1, 1, 1, 1), dtype='float32'))

        self.assertComputeFails(TensorflowPredict(), pool)

    def testIgnoreInvalidReconfiguration(self):
        pool = Pool()
        pool.set('model/Placeholder', numpy.ones((1, 1, 1, 1), dtype='float32'))

        model_name = join(filedir(), 'tensorflowpredict', 'identity.pb')
        model = TensorflowPredict(
            graphFilename=model_name,
            inputs=['model/Placeholder'],
            outputs=['model/Identity'],
            squeeze=False,
        )

        firstResult = model(pool)['model/Identity']

        # This attempt to reconfigure the algorithm should be ignored and trigger a Warning.
        model.configure()

        secondResult = model(pool)['model/Identity']

        self.assertEqualMatrix(firstResult, secondResult)
=======
    def testImplicitOutputTensorIndex(self):
        model = join(filedir(), 'tensorflowpredict', 'identity.pb')
        batch = numpy.reshape(numpy.arange(4, dtype='float32'), (1, 1, 2, 2))

        pool = Pool()
        pool.set('model/Placeholder', batch)

        implicit_output = 'model/Identity'
        implicit = TensorflowPredict(
            graphFilename=model,
            inputs=['model/Placeholder'],
            outputs=[implicit_output],
        )(pool)[implicit_output].squeeze()

        explicit_output = 'model/Identity:0'
        explicit = TensorflowPredict(
            graphFilename=model,
            inputs=['model/Placeholder'],
            outputs=[explicit_output],
        )(pool)[explicit_output].squeeze()

        self.assertAlmostEqualMatrix(implicit, explicit)

    def testNodeNameParser(self):
        model = join(testdata.models_dir, 'vgg', 'vgg4.pb')

        self.assertConfigureFails(TensorflowPredict(), {'graphFilename': model,
                                                        'inputs': ['model/Placeholder'],
                                                        'outputs': ['model/Softmax:0a'],
                                                        })  # Invalid index.
        self.assertConfigureFails(TensorflowPredict(), {'graphFilename': model,
                                                        'inputs': ['model/Placeholder'],
                                                        'outputs': ['model/Softmax:'],
                                                        })  # No index.
        self.assertConfigureFails(TensorflowPredict(), {'graphFilename': model,
                                                        'inputs': ['model/Placeholder'],
                                                        'outputs': ['model/Softmax:3'],
                                                        })  # Index out of bounds.
        self.assertConfigureFails(TensorflowPredict(), {'graphFilename': model,
                                                        'inputs': ['model/Placeholder'],
                                                        'outputs': ['model/Softmax::0'],
                                                        })  # Double colon.
        self.assertConfigureFails(TensorflowPredict(), {'graphFilename': model,
                                                        'inputs': ['model/Placeholder'],
                                                        'outputs': ['model/Softmax:s:0'],
                                                        })  # Several colons.
>>>>>>> 16aa325b


suite = allTests(TestTensorFlowPredict)

if __name__ == '__main__':
    TextTestRunner(verbosity=2).run(suite)<|MERGE_RESOLUTION|>--- conflicted
+++ resolved
@@ -181,7 +181,6 @@
 
         self.assertAlmostEqualMatrix(foundValues, batch)
 
-<<<<<<< HEAD
     def testComputeWithoutConfiguration(self):
         pool = Pool()
         pool.set('model/Placeholder', numpy.zeros((1, 1, 1, 1), dtype='float32'))
@@ -208,7 +207,7 @@
         secondResult = model(pool)['model/Identity']
 
         self.assertEqualMatrix(firstResult, secondResult)
-=======
+
     def testImplicitOutputTensorIndex(self):
         model = join(filedir(), 'tensorflowpredict', 'identity.pb')
         batch = numpy.reshape(numpy.arange(4, dtype='float32'), (1, 1, 2, 2))
@@ -255,7 +254,7 @@
                                                         'inputs': ['model/Placeholder'],
                                                         'outputs': ['model/Softmax:s:0'],
                                                         })  # Several colons.
->>>>>>> 16aa325b
+
 
 
 suite = allTests(TestTensorFlowPredict)
