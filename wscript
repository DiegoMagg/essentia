#!/usr/bin/env python
# -*- coding: utf-8 -*-

import os
import sys
import platform

def get_git_version():
    """ try grab the current version number from git"""
    version = "Undefined"
    if os.path.exists(".git"):
        try:
            version = os.popen("git describe --dirty --always").read().strip()
        except Exception, e:
            print e
    return version


APPNAME = 'essentia'
VERSION = open('VERSION', 'r').read().strip('\n')
GIT_SHA = get_git_version();

top = '.'
out = 'build'


def options(ctx):
    ctx.load('compiler_cxx compiler_c')
    ctx.recurse('src')

    ctx.add_option('--with-cpptests', action='store_true',
                   dest='WITH_CPPTESTS', default=False,
                   help='build the c++ tests')

    ctx.add_option('--mode', action='store',
                   dest='MODE', default="release",
                   help='debug or release')

    ctx.add_option('--arch', action='store',
                   dest='ARCH', default="x64",
                   help='Target architecture when compiling on OSX: i386, x64 or FAT')
                                      
    ctx.add_option('--cross-compile-mingw32', action='store_true',
                   dest='CROSS_COMPILE_MINGW32', default=False,
                   help='cross-compile for windows using mingw32 on linux')

    ctx.add_option('--cross-compile-android', action='store_true',
                   dest='CROSS_COMPILE_ANDROID', default=False,
                   help='cross-compile for Android using toolchain')    

    ctx.add_option('--emscripten', action='store_true',
                   dest='EMSCRIPTEN', default=False,
                   help='compile Essentia to Javascript with Emscripten')


def configure(ctx):
    print('→ configuring the project in ' + ctx.path.abspath())

    ctx.env.VERSION = VERSION
    ctx.env.GIT_SHA = GIT_SHA

    ctx.env.WITH_CPPTESTS = ctx.options.WITH_CPPTESTS

    # compiler flags
    ctx.env.CXXFLAGS = [ '-pipe', '-Wall' ]

    # force using SSE floating point (default for 64bit in gcc) instead of
    # 387 floating point (used for 32bit in gcc) to avoid numerical differences
    # between 32 and 64bit builds (see https://github.com/MTG/essentia/issues/179)
    if not ctx.options.EMSCRIPTEN and not ctx.options.CROSS_COMPILE_ANDROID:
        ctx.env.CXXFLAGS += [ '-msse', '-msse2', '-mfpmath=sse' ]

    # define this to be stricter, but sometimes some libraries can give problems...
    #ctx.env.CXXFLAGS += [ '-Werror' ]

    if ctx.options.MODE == 'debug':
        print ('→ Building in debug mode')
        ctx.env.CXXFLAGS += [ '-g' ]

    elif ctx.options.MODE == 'release':
        print ('→ Building in release mode')
        ctx.env.CXXFLAGS += [ '-O2' ] # '-march=native' ] # '-msse3', '-mfpmath=sse' ]

    else:
        raise ValueError('mode should be either "debug" or "release"')

    if not ctx.options.CROSS_COMPILE_MINGW32 and sys.platform != 'win32':
        # required if we want to use libessentia.a to be linked in the python bindings
        # (dynamic library, needs -fPIC)
        ctx.env.CXXFLAGS += [ '-fPIC' ]
        ctx.env.CPPFLAGS += [ '-fPIC' ] # need that for KissFFT


    ctx.env.CROSS_COMPILE_MINGW32 = ctx.options.CROSS_COMPILE_MINGW32

    # global defines
    ctx.env.DEFINES = []

    if ctx.options.EMSCRIPTEN:
        ctx.env.CXXFLAGS += [ '-I' + os.path.join(os.environ['EMSCRIPTEN'], 'system', 'lib', 'libcxxabi', 'include') ]
	ctx.env.CXXFLAGS += ['-Oz']
    elif sys.platform == 'darwin':
        # clang fails on 10.7 using <atomic>, because libc++ is not new enough
        #ctx.env.CC = 'clang'
        #ctx.env.CXX = 'clang++'
        #ctx.env.CXXFLAGS = [ '-stdlib=libc++', '-std=c++11', '-Wno-gnu' ]
        #ctx.env.LINKFLAGS = [ '-stdlib=libc++' ]

        ctx.env.DEFINES   += [ 'GTEST_HAS_TR1_TUPLE=0' ]
        # for defining static const variables in header
        # ctx.env.CXXFLAGS += [ '-Wno-static-float-init' ]
        # add /usr/local/include as the brew formula for yaml doesn't have
        # the cflags properly set
        #ctx.env.CXXFLAGS += [ '-I/usr/local/include' ]

        if ctx.options.ARCH == 'i386':
            ctx.env.CXXFLAGS += [ '-arch' , 'i386']
            ctx.env.LINKFLAGS += [ '-arch', 'i386']
            ctx.env.LDFLAGS = ['-arch', 'i386']
        if ctx.options.ARCH == 'FAT':
            ctx.env.CXXFLAGS += [ '-arch' , 'i386', '-arch', 'x86_64']
            ctx.env.LINKFLAGS += [ '-arch' , 'i386', '-arch', 'x86_64']
            ctx.env.LDFLAGS = [ '-arch' , 'i386', '-arch', 'x86_64']        

    elif sys.platform.startswith('linux'):
        # include -pthread flag because not all versions of gcc provide it automatically
        ctx.env.CXXFLAGS += [ '-pthread' ]


    elif sys.platform == 'win32':
        # compile libgcc and libstd statically when using MinGW
        ctx.env.CXXFLAGS = [ '-static-libgcc', '-static-libstdc++' ]
        
        win_path = "packaging/win32_3rdparty"
        
        # Establish MINGW locations
        tdm_root = ctx.options.prefix
        tdm_bin = tdm_root + "/bin"
        tdm_include = tdm_root + "/include"
        tdm_lib = tdm_root + "/lib"        
        
        # make pkgconfig find 3rdparty libraries in packaging/win32_3rdparty
        # libs_3rdparty = ['yaml-0.1.5', 'fftw-3.3.3', 'libav-0.8.9', 'libsamplerate-0.1.8']
        # libs_paths = [';packaging\win32_3rdparty\\' + lib + '\lib\pkgconfig' for lib in libs_3rdparty]
        # os.environ["PKG_CONFIG_PATH"] = ';'.join(libs_paths)
        
        os.environ["PKG_CONFIG_PATH"] = tdm_root + '\lib\pkgconfig'
         
        # TODO why this code does not work?
        # force the use of mingw gcc compiler instead of msvc
        #ctx.env.CC = 'gcc'
        #ctx.env.CXX = 'g++'
        
        import distutils.dir_util

        print "copying pkgconfig ..."
        distutils.dir_util.copy_tree(win_path + "/pkgconfig/bin", tdm_bin)

        libs_3rdparty = ['yaml-0.1.5', 'fftw-3.3.3', 'libav-0.8.9', 'libsamplerate-0.1.8', 'taglib-1.9.1']
        for lib in libs_3rdparty:
            print "copying " + lib + "..."
            distutils.dir_util.copy_tree(win_path + "/" + lib + "/include", tdm_include)
            distutils.dir_util.copy_tree(win_path + "/" + lib + "/lib", tdm_lib)

    if ctx.options.CROSS_COMPILE_ANDROID:
        print ("→ Cross-compiling for Android ARM")
        ctx.find_program('arm-linux-androideabi-gcc', var='CC')
        ctx.find_program('arm-linux-androideabi-g++', var='CXX')
        ctx.find_program('arm-linux-androideabi-ar', var='AR')

    # use manually prebuilt dependencies in the case of static examples or mingw cross-build
    if ctx.options.CROSS_COMPILE_MINGW32:
        print ("→ Cross-compiling for Windows with MinGW: search for pre-built dependencies in 'packaging/win32_3rdparty'")
        os.environ["PKG_CONFIG_PATH"] = 'packaging/win32_3rdparty/lib/pkgconfig'
        os.environ["PKG_CONFIG_LIBDIR"] = os.environ["PKG_CONFIG_PATH"]

        # locate MinGW compilers and use them
        ctx.find_program('i686-w64-mingw32-gcc', var='CC')
        ctx.find_program('i686-w64-mingw32-g++', var='CXX')
        ctx.find_program('i686-w64-mingw32-ar', var='AR')

        # compile libgcc and libstd statically when using MinGW
        ctx.env.CXXFLAGS = [ '-static-libgcc', '-static-libstdc++' ]
        print ctx.env


    elif ctx.options.WITH_STATIC_EXAMPLES and (sys.platform.startswith('linux') or sys.platform == 'darwin'):
        print ("→ Compiling with static examples on Linux/OSX: search for pre-built dependencies in 'packaging/debian'")
        os.environ["PKG_CONFIG_PATH"] = 'packaging/debian_3rdparty/lib/pkgconfig'
        os.environ["PKG_CONFIG_LIBDIR"] = os.environ["PKG_CONFIG_PATH"]

    ctx.load('compiler_cxx compiler_c')

    # write pkg-config file
    prefix = os.path.normpath(ctx.options.prefix)
    opts = { 'prefix': prefix,
             'version': ctx.env.VERSION,
             }

    pcfile = '''prefix=%(prefix)s
    libdir=${prefix}/lib
    includedir=${prefix}/include

    Name: libessentia
    Description: audio analysis library -- development files
    Version: %(version)s
    Libs: -L${libdir} -lessentia -lgaia2 -lfftw3 -lyaml -lavcodec -lavformat -lavutil -lavresample -lsamplerate -ltag -lfftw3f
    Cflags: -I${includedir}/essentia -I${includedir}/essentia/scheduler -I${includedir}/essentia/streaming -I${includedir}/essentia/utils
    ''' % opts

    pcfile = '\n'.join([ l.strip() for l in pcfile.split('\n') ])
    ctx.env.pcfile = pcfile
    #open('build/essentia.pc', 'w').write(pcfile) # we'll do it later on the build stage

    ctx.recurse('src')


def adjust(objs, path):
    return [ '%s/%s' % (path, obj) for obj in objs ]

def build(ctx):
    print('→ building from ' + ctx.path.abspath())

<<<<<<< HEAD
    # missing -lpthread flag on Ubuntu
    if platform.dist()[0] == 'Ubuntu' and not ctx.env.CROSS_COMPILE_MINGW32:
        ext_paths = ['/usr/lib/i386-linux-gnu', '/usr/lib/x86_64-linux-gnu']
        ctx.read_shlib('pthread', paths=ext_paths)
        ctx.env.USES += ' pthread'

=======
>>>>>>> 504998e4
    ctx.recurse('src')

    if ctx.env.WITH_CPPTESTS:
        # missing -lpthread flag on Ubuntu and LinuxMint
        if platform.dist()[0] in ['Ubuntu', 'LinuxMint']:
            ext_paths = ['/usr/lib/i386-linux-gnu', '/usr/lib/x86_64-linux-gnu']
            ctx.read_shlib('pthread', paths=ext_paths)
            ctx.env.USES += ' pthread'

        ctx.program(
            source   = ctx.path.ant_glob('test/src/basetest/*.cpp test/3rdparty/gtest-1.6.0/src/gtest-all.cc '),
            target   = 'basetest',
            includes = [ 'test/3rdparty/gtest-1.6.0/include',
                         'test/3rdparty/gtest-1.6.0' ] + adjust(ctx.env.INCLUDES, 'src'),
            install_path = None,
            use      = 'essentia ' + ctx.env.USES
            )

def run_tests(ctx):
    os.system(out + '/basetest')

def run_python_tests(ctx):
    # create a local python package folder
    os.system('mkdir -p build/python')
    os.system('cp -r src/python/essentia build/python/')
    os.system('cp build/src/python/_essentia.so build/python/essentia')

    os.system('PYTHONPATH=build/python python test/src/unittest/all_tests.py')

def ipython(ctx):
    os.system('ipython --pylab')

def doc(ctx):
    # create a local python package folder
    os.system('mkdir -p build/python')
    os.system('cp -r src/python/essentia build/python/essentia')
    os.system('cp build/src/python/_essentia.so build/python/essentia')

    os.system('PYTHONPATH=build/python doc/build_sphinx_doc.sh')<|MERGE_RESOLUTION|>--- conflicted
+++ resolved
@@ -221,15 +221,12 @@
 def build(ctx):
     print('→ building from ' + ctx.path.abspath())
 
-<<<<<<< HEAD
     # missing -lpthread flag on Ubuntu
     if platform.dist()[0] == 'Ubuntu' and not ctx.env.CROSS_COMPILE_MINGW32:
         ext_paths = ['/usr/lib/i386-linux-gnu', '/usr/lib/x86_64-linux-gnu']
         ctx.read_shlib('pthread', paths=ext_paths)
         ctx.env.USES += ' pthread'
 
-=======
->>>>>>> 504998e4
     ctx.recurse('src')
 
     if ctx.env.WITH_CPPTESTS:
