--- conflicted
+++ resolved
@@ -166,207 +166,178 @@
     harmonicWeights.push_back(pow(0.8, h));
   }
   
-  
   while (true) {
-  // get a frame
-  _frameCutter->compute();
-
-  if (!frame.size()) {
-    break;
-  }
-
-  _windowing->compute();
-
-  // calculate spectrum
-  _spectrum->compute();
-
-  // calculate spectral peaks
-  _spectralPeaks->compute();
+    // get a frame
+    _frameCutter->compute();
+
+    if (!frame.size()) {
+      break;
+    }
+
+    _windowing->compute();
+
+    // calculate spectrum
+    _spectrum->compute();
+
+    // calculate spectral peaks
+    _spectralPeaks->compute();
     
-  // whiten the spectrum
-  _spectralWhitening->compute();
-
-  // calculate salience function
-  _pitchSalienceFunction->compute();
-
-<<<<<<< HEAD
-  // calculate peaks of salience function
-  _pitchSalienceFunctionPeaks->compute();
-=======
+    // whiten the spectrum
+    _spectralWhitening->compute();
+
+    // calculate salience function
+    _pitchSalienceFunction->compute();
+
     // calculate peaks of salience function
     _pitchSalienceFunctionPeaks->compute();
       
     // no peaks in this frame
-    if (!frameSalienceBins.size()){
-        continue;
-    }
-    ///////////////////////////////////////////////////////////////////////
-    // Joint F0 estimation (pitch salience function peaks as candidates) //
-    ///////////////////////////////////////////////////////////////////////
+    if (!frameSalienceBins.size()) {
+      continue;
+    }
+
+    // Joint F0 estimation (pitch salience function peaks as candidates) 
 
     // compute the cent-scaled spectrum
     fill(centSpectrum.begin(), centSpectrum.end(), (Real) 0.0);
-    for (int i=0; i<frameSpectrum.size(); i++){
-      float f=(float(i)/float(frameSpectrum.size()))*(sampleRate/2);
-      int k=frequencyToCentBin(f);
-      if (k>0 && k<numberBins){
-        centSpectrum[k]=centSpectrum[k]+frameSpectrum[i];
-      }
-    }
->>>>>>> 3086530b
+    for (int i=0; i<frameSpectrum.size(); i++) {
+      Real f = (Real(i) / Real(frameSpectrum.size())) * (sampleRate/2);
+      int k = frequencyToCentBin(f);
+      if (k>0 && k<numberBins) {
+        centSpectrum[k] = centSpectrum[k] + frameSpectrum[i];
+      }
+    }
+  
+    // get indices corresponding to harmonics of each found peak
+    vector<vector<int> > kPeaks;
+    for (int i=0; i<frameSalienceBins.size(); i++) {
+      vector<int> k;
+      Real f = referenceFrequency * pow(centToHertzBase, frameSalienceBins[i]);
+      for (int m=0; m<numberHarmonicsMax; m++) {
+        // find the exact peak for each harmonic
+        int kBin = frequencyToCentBin(f*(m+1));
+        int kBinMin = max(0, int(kBin-binsInSemitone));
+        int kBinMax = min(numberBins-1, int(kBin+binsInSemitone));
+        vector<Real> specSegment;
+        for (int ii=kBinMin; ii<=kBinMax; ii++) {
+          specSegment.push_back(centSpectrum[ii]);
+        }
+        kBin = kBinMin + argmax(specSegment)-1;
+        k.push_back(kBin);
+      }
+      kPeaks.push_back(k);
+    }
     
-  // no peaks in this frame
-  if (!frameSalienceBins.size()) {
-    continue;
-  }
-  ///////////////////////////////////////////////////////////////////////
-  // Joint F0 estimation (pitch salience function peaks as candidates) //
-  ///////////////////////////////////////////////////////////////////////
+    // candidate Spectra
+    vector<vector<Real> > Z;
+    for (int i=0; i<frameSalienceBins.size(); i++) {
+      vector<Real> z(numberBins, 0.);
+      for (int h=0; h<numberHarmonicsMax; h++) {
+        int hBin = kPeaks[i][h];
+        for(int b=max(0, hBin-binsInSemitone); b <= min(numberBins-1, hBin+binsInSemitone); b++) {
+          z[b] += nearestBinWeights[abs(b-hBin)] * getWeight(hBin,h) * 0.25; // 0.25 is cancellation parameter
+        }
+      }
+      Z.push_back(z);
+    }
+
+    // TODO: segfault somewhere here
+    // inhibition function
+    int numCandidates = frameSalienceBins.size();
+    vector<vector<Real> > inhibition;
+
+    for (int i=0; i<numCandidates; i++) {
+      vector<Real> inh(numCandidates, 0.); 
+      for (int j=0; j<numCandidates; j++) {
+        for (int m=0; m<numberHarmonicsMax; m++) {
+          inh[j] += getWeight(kPeaks[i][m], m) * centSpectrum[kPeaks[i][m]] * Z[j][kPeaks[i][m]];
+        }
+      }
+      inhibition.push_back(inh);
+    }
+
+    // polyphony estimation initialization
+    vector<int> finalSelection;
+    int p = 1;
+    Real gamma = 0.73;
+    Real S = frameSalienceValues[argmax(frameSalienceValues)] / pow(p,gamma);
+    finalSelection.push_back(argmax(frameSalienceValues));
+    // goodness function
+    vector<vector<Real> > G;
+    for (int i=0; i<numCandidates; i++) {
+      vector<Real> g;
+      for (int j=0; j<numCandidates; j++) {
+        if(i==j) {
+          g.push_back(0.0);
+        } else {
+          Real g_val = frameSalienceValues[i] + frameSalienceValues[j] - (inhibition[i][j] + inhibition[j][i]);
+          g.push_back(g_val);
+        }
+      }
+      G.push_back(g);
+    }
+  
+    vector<vector<int> > selCandInd;
+    vector<Real> selCandVal;
+    vector<Real> localF0;
     
-  // compute the cent-scaled spectrum
-  fill(centSpectrum.begin(), centSpectrum.end(), (Real) 0.0);
-  for (int i=0; i<frameSpectrum.size(); i++) {
-    Real f = (Real(i) / Real(frameSpectrum.size())) * (sampleRate/2);
-    int k = frequencyToCentBin(f);
-    if (k>0 && k<numberBins) {
-      centSpectrum[k] = centSpectrum[k] + frameSpectrum[i];
-    }
-  }
-  
-  // get indices corresponding to harmonics of each found peak
-  vector<vector<int> > kPeaks;
-  for (int i=0; i<frameSalienceBins.size(); i++) {
-    vector<int> k;
-    Real f = referenceFrequency * pow(centToHertzBase, frameSalienceBins[i]);
-    for (int m=0; m<numberHarmonicsMax; m++) {
-      // find the exact peak for each harmonic
-      int kBin = frequencyToCentBin(f*(m+1));
-      int kBinMin = max(0, int(kBin-binsInSemitone));
-      int kBinMax = min(numberBins-1, int(kBin+binsInSemitone));
-      vector<Real> specSegment;
-      for (int ii=kBinMin; ii<=kBinMax; ii++) {
-        specSegment.push_back(centSpectrum[ii]);
-      }
-      kBin = kBinMin + argmax(specSegment)-1;
-      k.push_back(kBin);
-    }
-    kPeaks.push_back(k);
-  }
-    
-  // candidate Spectra
-  vector<vector<Real> > Z;
-  for (int i=0; i<frameSalienceBins.size(); i++) {
-    vector<Real> z(numberBins, 0.);
-    for (int h=0; h<numberHarmonicsMax; h++) {
-      int hBin = kPeaks[i][h];
-      for(int b=max(0, hBin-binsInSemitone); b <= min(numberBins-1, hBin+binsInSemitone); b++) {
-        z[b] += nearestBinWeights[abs(b-hBin)] * getWeight(hBin,h) * 0.25; // 0.25 is cancellation parameter
-      }
-    }
-    Z.push_back(z);
-  }
-
-  // TODO: segfault somewhere here
-  // inhibition function
-  int numCandidates = frameSalienceBins.size();
-  vector<vector<Real> > inhibition;
-
-  for (int i=0; i<numCandidates; i++) {
-    vector<Real> inh(numCandidates, 0.); 
-    for (int j=0; j<numCandidates; j++) {
-      for (int m=0; m<numberHarmonicsMax; m++) {
-        inh[j] += getWeight(kPeaks[i][m], m) * centSpectrum[kPeaks[i][m]] * Z[j][kPeaks[i][m]];
-      }
-    }
-    inhibition.push_back(inh);
-  }
-
-  // polyphony estimation initialization
-  vector<int> finalSelection;
-  int p = 1;
-  Real gamma = 0.73;
-  Real S = frameSalienceValues[argmax(frameSalienceValues)] / pow(p,gamma);
-  finalSelection.push_back(argmax(frameSalienceValues));
-  // goodness function
-  vector<vector<Real> > G;
-  for (int i=0; i<numCandidates; i++) {
-    vector<Real> g;
-    for (int j=0; j<numCandidates; j++) {
-    if(i==j) {
-      g.push_back(0.0);
-    }else{
-      Real g_val = frameSalienceValues[i] + frameSalienceValues[j] - (inhibition[i][j] + inhibition[j][i]);
-      g.push_back(g_val);
-    }
-    }
-    G.push_back(g);
-  }
-  
-  vector<vector<int> > selCandInd;
-  vector<Real> selCandVal;
-  vector<Real> localF0;
-    
-  while (true) {
-    // find numCandidates largest values
-    Real maxVal=-1;
-    int maxInd_i=0;
-    int maxInd_j=0;
-  
-    for (int I=0; I<numCandidates; I++) {
-      vector<int> localInd;
-      for (int i=0; i<numCandidates; i++) {
-        for (int j=0; j<numCandidates; j++) {
-          if (G[i][j]>maxVal) {
-            maxVal=G[i][j];
-            maxInd_i=i;
-            maxInd_j=j;
+    while (true) {
+      // find numCandidates largest values
+      Real maxVal=-1;
+      int maxInd_i=0;
+      int maxInd_j=0;
+  
+      for (int I=0; I<numCandidates; I++) {
+        vector<int> localInd;
+        for (int i=0; i<numCandidates; i++) {
+          for (int j=0; j<numCandidates; j++) {
+            if (G[i][j]>maxVal) {
+              maxVal=G[i][j];
+              maxInd_i=i;
+              maxInd_j=j;
+            }
           }
         }
-     }
-      localInd.push_back(maxInd_i);
-      localInd.push_back(maxInd_j);
-      selCandInd.push_back(localInd);
-      selCandVal.push_back(G[maxInd_i][maxInd_j]);
-      G[maxInd_i][maxInd_j]=-1;
-      maxVal=-1;
-      maxInd_i=0;
-      maxInd_j=0;
-    }
-  
-    // re-estimate polyphony
-    p++;
-    Real Snew = selCandVal[argmax(selCandVal)] / pow(p,gamma);
-    if (Snew>S) {
-      finalSelection.clear();
-      for (int i=0; i<selCandInd[0].size(); i++) {
-        finalSelection.push_back(selCandInd[0][i]);
-      }
-      // re-calculate goddess function
-      for (int i=0; i<numCandidates; i++) {
-        for (int j=0; j<numCandidates; j++) {
-          G[i][j]+=frameSalienceValues[j];
-          for (int ii=0; ii<selCandInd[i].size(); ii++) {
-            G[i][j]-=(inhibition[selCandInd[i][ii]][j]+inhibition[j][selCandInd[i][ii]]);
+
+        localInd.push_back(maxInd_i);
+        localInd.push_back(maxInd_j);
+        selCandInd.push_back(localInd);
+        selCandVal.push_back(G[maxInd_i][maxInd_j]);
+        G[maxInd_i][maxInd_j]=-1;
+        maxVal=-1;
+        maxInd_i=0;
+        maxInd_j=0;
+      }
+  
+      // re-estimate polyphony
+      p++;
+      Real Snew = selCandVal[argmax(selCandVal)] / pow(p,gamma);
+      if (Snew>S) {
+        finalSelection.clear();
+        for (int i=0; i<selCandInd[0].size(); i++) {
+          finalSelection.push_back(selCandInd[0][i]);
+        }
+        // re-calculate goddess function
+        for (int i=0; i<numCandidates; i++) {
+          for (int j=0; j<numCandidates; j++) {
+            G[i][j]+=frameSalienceValues[j];
+            for (int ii=0; ii<selCandInd[i].size(); ii++) {
+              G[i][j]-=(inhibition[selCandInd[i][ii]][j]+inhibition[j][selCandInd[i][ii]]);
+            }
           }
         }
-      }
-      S=Snew;
-    } 
-    else {
-      // add estimated f0 to frame
-      for (int i=0; i<finalSelection.size(); i++) {
-        Real freq=referenceFrequency * pow(centToHertzBase, frameSalienceBins[finalSelection[i]]);
-        localF0.push_back(freq);
-      }
-<<<<<<< HEAD
-      break;
-    }
-  }
-  pitch.push_back(localF0);
-=======
-      pitch.push_back(localF0);
-   
->>>>>>> 3086530b
+        S = Snew;
+      } 
+      else {
+        // add estimated f0 to frame
+        for (int i=0; i<finalSelection.size(); i++) {
+          Real freq=referenceFrequency * pow(centToHertzBase, frameSalienceBins[finalSelection[i]]);
+          localF0.push_back(freq);
+        }
+        break;
+      }
+    }
+    pitch.push_back(localF0);
   }
 }
 
