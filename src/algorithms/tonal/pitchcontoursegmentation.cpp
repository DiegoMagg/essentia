/*
 * Copyright (C) 2006-2013  Music Technology Group - Universitat Pompeu Fabra
 *
 * This file is part of Essentia
 *
 * Essentia is free software: you can redistribute it and/or modify it under
 * the terms of the GNU Affero General Public License as published by the Free
 * Software Foundation (FSF), either version 3 of the License, or (at your
 * option) any later version.
 *
 * This program is distributed in the hope that it will be useful, but WITHOUT
 * ANY WARRANTY; without even the implied warranty of MERCHANTABILITY or FITNESS
 * FOR A PARTICULAR PURPOSE.  See the GNU General Public License for more
 * details.
 *
 * You should have received a copy of the Affero GNU General Public License
 * version 3 along with this program.  If not, see http://www.gnu.org/licenses/
 */

#include "pitchcontoursegmentation.h"
#include "essentiamath.h"

using namespace std;
using namespace essentia;
using namespace standard;

const char* PitchContourSegmentation::name = "PitchContourSegmentation";
const char* PitchContourSegmentation::description = DOC("This algorithm converts a pitch sequence estimated from an audio signal into a set of discrete note event. Each note is defined by its onset time, duration and MIDI pitch value, quantized to the equal tempered scale.\n"
"\n"
"Note segmentation is performed based on pitch contour characteristics (island building) and signal RMS. Notes below an adjustable minimum duration are rejected.\n"
"\n"
"References:\n"
"  [1] R. J. McNab et al., \"Signal processing for melody transcription,\" in Proc. \n"
"  Proc. 19th Australasian Computer Science Conf., 1996");


void PitchContourSegmentation::configure() {
  _minDur = parameter("minDur").toReal();
  _tuningFreq = parameter("tuningFreq").toReal();
  _hopSize = parameter("hopSize").toReal();
  _sampleRate = parameter("sampleRate").toReal();
  _pitchDistanceThreshold = parameter("pitchDistanceThreshold").toReal();
  _rmsThreshold = parameter("rmsThreshold").toReal();
}

void PitchContourSegmentation::reSegment() {
    
  // find sequences of consecutive non-zero pitch values
  startC.clear();
  endC.clear();
  
  if (pitch[0]>0){
    startC.push_back(0);
  }
  for (int i = 0; i < pitch.size()-1; i++){
    if (pitch[i+1] > 0 && pitch[i] == 0){
      startC.push_back(i+1);
    }
    if (pitch[i+1] == 0 && pitch[i] > 0){
      endC.push_back(i);
    }
  }
  if (endC.size()<startC.size()){
    endC.push_back(pitch.size()-1);
  }
}


void PitchContourSegmentation::compute() {
  
  // PRAMETERS
  hopSizeFeat = 1024;
  frameSizeFeat = 2048;
    
  // I/O
  const vector<Real>& pitchGlob = _pitch.get();
  const vector<Real>& signal = _signal.get();
  vector<Real>& onset = _onset.get();
  vector<Real>& duration = _duration.get();
  vector<Real>& MIDIpitch = _MIDIpitch.get();

  // we do not want to access the actual pitch contour -> create copy
  pitch = pitchGlob;
  
  // we assume a note onset at the beginning of a voiced section
  reSegment();
  
  // extract the RMS
  vector<Real> frame, rms;
  Real r;
  frameCutter = AlgorithmFactory::create("FrameCutter", "frameSize", frameSizeFeat, "hopSize", hopSizeFeat);
  RMS = AlgorithmFactory::create("RMS");
  frameCutter->input("signal").set(signal);
  frameCutter->output("frame").set(frame);
  RMS->input("array").set(frame);
  RMS->output("rms").set(r);
  while (true){
    frameCutter->compute();
    if (!frame.size()) {
      break;
    }
    RMS->compute();
    rms.push_back(r);
  }
  delete frameCutter;
  delete RMS;

  // segment based on pitch distance ("island building")
<<<<<<< HEAD
  minDurPitchSamples=round(_minDur*Real(_sampleRate)/Real(_hopSize));
  for (int i=0; i<startC.size(); i++){
    if ((endC[i]-startC[i])>2*minDurPitchSamples){
=======
  minDurPitchSamples = round(_minDur*float(_sampleRate)/float(_hopSize));
  for (int i = 0; i<startC.size(); i++){
    if ((endC[i] - startC[i]) > 2 * minDurPitchSamples){
>>>>>>> cfaa0f33
      vector<Real> contourH, contourC;
      // contour in Hz
      for (int ii = startC[i]; ii <= endC[i]; ii++){
        contourH.push_back(pitch[ii]);
      }
      // contour in cents
      for (int ii = 0; ii <= contourH.size(); ii++){
        contourC.push_back(1200 * log2( contourH[ii] / _tuningFreq ));
      }
      // running mean
      Real av = mean(contourC, 0, minDurPitchSamples);
      int j = minDurPitchSamples + 1; // running index
      int k = 0; // current note start
      while (j < contourC.size() - minDurPitchSamples){
        if ( abs( contourC[j] - av )< _pitchDistanceThreshold ){
          av = mean( contourC, k, j );
          j++;
        }
        else{
          pitch[startC[i] + j] = 0;
          k = j;
          j = j + minDurPitchSamples;
          av = mean(contourC, k, j);
        }
      }
    }
  }
 
  reSegment();

  // segment based on rms
<<<<<<< HEAD
  Real resampleFactor=hopSizeFeat/_hopSize;
  for (int i=0; i<startC.size(); i++){
    if ((endC[i]-startC[i])>2*minDurPitchSamples){
      vector<Real> rmsSeg;
      for (int ii=startC[i]; ii<=endC[i]; ii++){
        rmsSeg.push_back(rms[round(Real(ii)/resampleFactor)]);
=======
  float resampleFactor = hopSizeFeat / _hopSize;
  for (int i = 0; i < startC.size(); i++){
    if ((endC[i] - startC[i]) > 2 * minDurPitchSamples){
      vector<Real> rmsSeg;
      for (int ii = startC[i]; ii <= endC[i]; ii++){
        rmsSeg.push_back(rms[round(float(ii) / resampleFactor)]);
>>>>>>> cfaa0f33
      }
      Real m = mean(rmsSeg, 0, rmsSeg.size()-1);
      Real s = stddev(rmsSeg, m);
      int ii = minDurPitchSamples;
      while (ii < rmsSeg.size() - minDurPitchSamples){
        Real zs = (rmsSeg[ii] - m) / s;
        if (zs < _rmsThreshold){
          pitch[startC[i] + ii] = 0;
          ii = ii + minDurPitchSamples;
        }
        else{
          ii++;
        }
      }
    }
  }
    
  reSegment();
    
  // assign pitch values
  for (int i=0; i<startC.size(); i++){
    vector<Real> contour;
    onset.push_back(Real(startC[i])*Real(_hopSize)/Real(_sampleRate));
    Real d=endC[i]-startC[i];
<<<<<<< HEAD
    duration.push_back(d*Real(_hopSize)/Real(_sampleRate));
      /*
    for (int ii=startC[i]; ii<=endC[i]; ii++){
      contour.push_back(1200*log2(pitch[ii]/_tuningFreq));
    }
    Real meanPitch=mean(contour, 0, contour.size()-1);
    Real meanFreq=_tuningFreq*pow(2.0,(meanPitch/1200));
    MIDIpitch.push_back(12*log2(meanFreq/440)+69);
       */
=======
    duration.push_back(d*float(_hopSize)/float(_sampleRate));
>>>>>>> cfaa0f33
    Real meanFreq=mean(pitch,startC[i], endC[i]-1);
    MIDIpitch.push_back(round(12*log2(meanFreq/440)+69));
  }
}
<|MERGE_RESOLUTION|>--- conflicted
+++ resolved
@@ -41,6 +41,9 @@
   _sampleRate = parameter("sampleRate").toReal();
   _pitchDistanceThreshold = parameter("pitchDistanceThreshold").toReal();
   _rmsThreshold = parameter("rmsThreshold").toReal();
+
+  _hopSizeFeat = 1024;
+  _frameSizeFeat = 2048;
 }
 
 void PitchContourSegmentation::reSegment() {
@@ -49,18 +52,18 @@
   startC.clear();
   endC.clear();
   
-  if (pitch[0]>0){
+  if (pitch[0] > 0) {
     startC.push_back(0);
   }
-  for (int i = 0; i < pitch.size()-1; i++){
-    if (pitch[i+1] > 0 && pitch[i] == 0){
+  for (int i = 0; i<pitch.size()-1; i++) {
+    if (pitch[i+1] > 0 && pitch[i] == 0) {
       startC.push_back(i+1);
     }
-    if (pitch[i+1] == 0 && pitch[i] > 0){
+    if (pitch[i+1] == 0 && pitch[i] > 0) {
       endC.push_back(i);
     }
   }
-  if (endC.size()<startC.size()){
+  if (endC.size()<startC.size()) {
     endC.push_back(pitch.size()-1);
   }
 }
@@ -68,10 +71,6 @@
 
 void PitchContourSegmentation::compute() {
   
-  // PRAMETERS
-  hopSizeFeat = 1024;
-  frameSizeFeat = 2048;
-    
   // I/O
   const vector<Real>& pitchGlob = _pitch.get();
   const vector<Real>& signal = _signal.get();
@@ -88,7 +87,7 @@
   // extract the RMS
   vector<Real> frame, rms;
   Real r;
-  frameCutter = AlgorithmFactory::create("FrameCutter", "frameSize", frameSizeFeat, "hopSize", hopSizeFeat);
+  frameCutter = AlgorithmFactory::create("FrameCutter", "frameSize", _frameSizeFeat, "hopSize", _hopSizeFeat);
   RMS = AlgorithmFactory::create("RMS");
   frameCutter->input("signal").set(signal);
   frameCutter->output("frame").set(frame);
@@ -106,15 +105,9 @@
   delete RMS;
 
   // segment based on pitch distance ("island building")
-<<<<<<< HEAD
-  minDurPitchSamples=round(_minDur*Real(_sampleRate)/Real(_hopSize));
-  for (int i=0; i<startC.size(); i++){
-    if ((endC[i]-startC[i])>2*minDurPitchSamples){
-=======
-  minDurPitchSamples = round(_minDur*float(_sampleRate)/float(_hopSize));
-  for (int i = 0; i<startC.size(); i++){
-    if ((endC[i] - startC[i]) > 2 * minDurPitchSamples){
->>>>>>> cfaa0f33
+  minDurPitchSamples = round(_minDur * Real(_sampleRate)/Real(_hopSize));
+  for (int i=0; i<startC.size(); i++) {
+    if (endC[i]-startC[i] > 2*minDurPitchSamples) {
       vector<Real> contourH, contourC;
       // contour in Hz
       for (int ii = startC[i]; ii <= endC[i]; ii++){
@@ -129,7 +122,7 @@
       int j = minDurPitchSamples + 1; // running index
       int k = 0; // current note start
       while (j < contourC.size() - minDurPitchSamples){
-        if ( abs( contourC[j] - av )< _pitchDistanceThreshold ){
+        if ( abs( contourC[j] - av )< _pitchDistanceThreshold ) {
           av = mean( contourC, k, j );
           j++;
         }
@@ -146,26 +139,17 @@
   reSegment();
 
   // segment based on rms
-<<<<<<< HEAD
-  Real resampleFactor=hopSizeFeat/_hopSize;
-  for (int i=0; i<startC.size(); i++){
-    if ((endC[i]-startC[i])>2*minDurPitchSamples){
+  Real resampleFactor = _hopSizeFeat / _hopSize;
+  for (int i=0; i<startC.size(); i++) {
+    if (endC[i]-startC[i] > 2*minDurPitchSamples) {
       vector<Real> rmsSeg;
-      for (int ii=startC[i]; ii<=endC[i]; ii++){
-        rmsSeg.push_back(rms[round(Real(ii)/resampleFactor)]);
-=======
-  float resampleFactor = hopSizeFeat / _hopSize;
-  for (int i = 0; i < startC.size(); i++){
-    if ((endC[i] - startC[i]) > 2 * minDurPitchSamples){
-      vector<Real> rmsSeg;
-      for (int ii = startC[i]; ii <= endC[i]; ii++){
-        rmsSeg.push_back(rms[round(float(ii) / resampleFactor)]);
->>>>>>> cfaa0f33
+      for (int ii=startC[i]; ii<=endC[i]; ii++) {
+        rmsSeg.push_back(rms[round(Real(ii) / resampleFactor)]);
       }
       Real m = mean(rmsSeg, 0, rmsSeg.size()-1);
       Real s = stddev(rmsSeg, m);
       int ii = minDurPitchSamples;
-      while (ii < rmsSeg.size() - minDurPitchSamples){
+      while (ii < rmsSeg.size() - minDurPitchSamples) {
         Real zs = (rmsSeg[ii] - m) / s;
         if (zs < _rmsThreshold){
           pitch[startC[i] + ii] = 0;
@@ -181,24 +165,12 @@
   reSegment();
     
   // assign pitch values
-  for (int i=0; i<startC.size(); i++){
+  for (int i=0; i<startC.size(); i++) {
     vector<Real> contour;
-    onset.push_back(Real(startC[i])*Real(_hopSize)/Real(_sampleRate));
-    Real d=endC[i]-startC[i];
-<<<<<<< HEAD
-    duration.push_back(d*Real(_hopSize)/Real(_sampleRate));
-      /*
-    for (int ii=startC[i]; ii<=endC[i]; ii++){
-      contour.push_back(1200*log2(pitch[ii]/_tuningFreq));
-    }
-    Real meanPitch=mean(contour, 0, contour.size()-1);
-    Real meanFreq=_tuningFreq*pow(2.0,(meanPitch/1200));
-    MIDIpitch.push_back(12*log2(meanFreq/440)+69);
-       */
-=======
-    duration.push_back(d*float(_hopSize)/float(_sampleRate));
->>>>>>> cfaa0f33
+    onset.push_back(Real(startC[i]) * Real(_hopSize) / Real(_sampleRate));
+    Real d = endC[i] - startC[i];
+    duration.push_back(d * Real(_hopSize) / Real(_sampleRate));
     Real meanFreq=mean(pitch,startC[i], endC[i]-1);
-    MIDIpitch.push_back(round(12*log2(meanFreq/440)+69));
-  }
+    MIDIpitch.push_back(round(12*log2(meanFreq/440) + 69));
+  } 
 }
