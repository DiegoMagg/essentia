--- conflicted
+++ resolved
@@ -43,12 +43,9 @@
     declareParameter("type", "the window type", "{hamming,hann,hannnsgcq,triangular,square,blackmanharris62,blackmanharris70,blackmanharris74,blackmanharris92}", "hann");
     declareParameter("zeroPhase", "a boolean value that enables zero-phase windowing", "{true,false}", true);
     declareParameter("normalized", "a boolean value to specify whether to normalize windows (to have an area of 1) and then scale by a factor of 2", "{true,false}", true);
-<<<<<<< HEAD
     declareParameter("symmetric", "whether to create a symmetric or asymmetric window as implemented in SciPy", "{true,false}", true);
     declareParameter("constantsDecimals", "number of decimals considered in the constants for the formulation of the hamming and blackmanharris* windows ", "[1,5]", 5);
-=======
     declareParameter("splitPadding", "whether to split the padding to the edges of the signal (_/\\_) or to add it to the right (/\\__). This option is ignored when zeroPhase (\\__/) is true", "{true,false}", false);
->>>>>>> a40d6f2c
   }
 
   void configure();
@@ -82,11 +79,8 @@
   int _constantsDecimals;
   bool _zeroPhase;
   bool _normalized;
-<<<<<<< HEAD
   bool _symmetric;
-=======
   bool _splitPadding;
->>>>>>> a40d6f2c
 };
 
 } // namespace standard
