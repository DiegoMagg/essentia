--- conflicted
+++ resolved
@@ -49,7 +49,6 @@
     throw EssentiaException("ConstantQ: input FFT size must be equal to: ", _inputFFTSize);
   }
 
-<<<<<<< HEAD
   constantQ.assign(_numberBins, 0.0 + 0.0j); // Initialize output.
 
   const struct SparseKernel &sk = _sparseKernel;
@@ -62,32 +61,6 @@
     const double i2 = (double) fft[col].imag();
     constantQ[row] += complex<Real>((r1*r2 - i1*i2), (r1*i2 + i1*r2));
   }
-=======
-  if ((int)signal.size() != _FFTLength) {
-    throw EssentiaException("ERROR: ConstantQ::compute: The ConstantQ input size must be equal to the FFTLength : ", _FFTLength);
-  }
-
-  SparseKernel *sk = m_sparseKernel;
-
-  constantQ.assign(_uK, complex<Real>(0, 0)); // initialize output
-
-  const int *fftbin = &(sk->_sparseKernelIs[0]);
-  const int *cqbin  = &(sk->_sparseKernelJs[0]);
-  const double   *real   = &(sk->_sparseKernelReal[0]);
-  const double   *imag   = &(sk->_sparseKernelImag[0]);
-  const int sparseCells = sk->_sparseKernelReal.size();
-
-  for (int i = 0; i<sparseCells; i++) {
-    const int row = cqbin[i];
-    const int col = fftbin[i];
-    const double & r1  = real[i];
-    const double & i1  = imag[i];
-    const double & r2  = (double) signal.at( _FFTLength - col - 1 ).real();
-    const double & i2  = (double) signal.at( _FFTLength - col - 1 ).imag();
-    // add the multiplication
-    constantQ.at(row) += complex <Real>((r1*r2 - i1*i2), (r1*i2 + i1*r2));
-  }    
->>>>>>> 00f6c7b2
 }
 
 
@@ -98,7 +71,6 @@
   _binsPerOctave = parameter("binsPerOctave").toInt();
   _threshold = parameter("threshold").toDouble();
 
-<<<<<<< HEAD
   // Constant Q factor (resolution of filter windows, larger values correspond
   // to longer windows.
   // TODO make filterScale configurable (0,+inf) (default = 1)?
@@ -160,73 +132,6 @@
       // Perform thresholding to make the kernel sparse: keep values with
       // absolute value above the threshold.
       if (abs(binKernelFFT[j]) <= _threshold) continue;
-=======
-  // Work out Q value for Filter bank
-  _dQ = 1/(pow(2,(1/(double)_binsPerOctave))-1); 
-  // Number of Constant Q bins
-  _uK = (int) ceil(_binsPerOctave * log(_maxFrequency/_minFrequency)/log(2.0));
-
-  _FFTLength = (int) pow(2, nextpow2(ceil(_dQ *_sampleRate/_minFrequency)));
-  _hop = _FFTLength/8; // hop size is window length divided by 32
-
-  SparseKernel *sk = new SparseKernel();
-
-  // Initialise temporal kernel with zeros, twice length to deal with complex numbers
-  vector<complex<double> > hammingWindow(_FFTLength, complex<double>(0, 0));
-  vector<complex<Real> > transfHammingWindowR(_FFTLength, complex<Real>(0, 0));
-
-  sk->_sparseKernelIs.reserve( _FFTLength*2 );
-  sk->_sparseKernelJs.reserve( _FFTLength*2 );
-  sk->_sparseKernelReal.reserve( _FFTLength*2 );
-  sk->_sparseKernelImag.reserve( _FFTLength*2 );
-  
-  // For each bin value k, calculate temporal kernel, take its fft to
-  // calculate the spectral kernel then threshold it to make it sparse and
-  // add it to the sparse kernels matrix
-  double squareThreshold = _threshold * _threshold;
-
-  for (int k=_uK; k--; ) {
-
-    // Compute a hamming window
-    hammingWindow.assign(_FFTLength, complex<double>(0, 0));
-    const int hammingLength = (int) ceil( _dQ * _sampleRate / ( _minFrequency * pow(2,((double)(k))/(double)_binsPerOctave)));
-    int origin = _FFTLength/2 - hammingLength/2;
-
-    for (int i=0; i<(int)hammingLength; i++) {
-      const double angle = 2 * M_PI * _dQ * i/hammingLength;
-      const double real = cos(angle);
-      const double imag = sin(angle);
-      const double absol = hamming(hammingLength, i)/hammingLength;
-      hammingWindow[origin + i] = complex <double>(absol*real, absol*imag);
-    }
-
-    for (int i=0; i <(int)_FFTLength/2; ++i) {
-      complex<double> temp = hammingWindow[i];
-      hammingWindow[i] = hammingWindow[i + _FFTLength/2];
-      hammingWindow[i + _FFTLength/2] = temp;
-    }
-
-    // Convert to Real and compute FFT of the hamming window
-    vector<complex<Real> >  hammingWindowR(hammingWindow.begin(), hammingWindow.end());
-    _fft->input("frame").set(hammingWindowR);
-    _fft->output("fft").set(transfHammingWindowR);
-    _fft->compute();
-
-    // Convert to double for better precision
-    vector<complex<double> > transfHammingWindow(transfHammingWindowR.begin(), transfHammingWindowR.end());
-
-    // Increase the output size of the FFT to _FFTLength by mirroring the data
-    int ind = transfHammingWindow.size() - 1;
-    transfHammingWindow.resize(_FFTLength);
-    for (int i=0; i <(int)_FFTLength/2; ++i) {
-      transfHammingWindow.push_back(transfHammingWindow[ind--]);
-    }
-
-    for (int j=0; j<(int)_FFTLength; j++) {
-      // Perform thresholding
-      const double squaredBin = squaredModule( transfHammingWindow[j]);
-      if (squaredBin <= squareThreshold) continue;
->>>>>>> 00f6c7b2
 
       // Insert non-zero position indexes.
       sk.i.push_back(j);
