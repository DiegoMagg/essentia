--- conflicted
+++ resolved
@@ -43,9 +43,9 @@
   double _sampleRate;
   double _minFrequency;
   double _maxFrequency;
-<<<<<<< HEAD
   double _Q;            // constant Q factor
   double _threshold;    // threshold for kernel generation
+
   unsigned int _numWin;
   unsigned int _binsPerOctave;  
   unsigned int _windowSize;
@@ -57,21 +57,6 @@
     std::vector<double> imag;
     std::vector<unsigned> i; 
     std::vector<unsigned> j;
-=======
-  double _dQ; // Work out Q value for Filter bank
-  double _threshold; // ConstantQ threshold for kernel generation
-  int _numWin;
-  int _hop;
-  int _binsPerOctave;  
-  int _FFTLength;
-  int _uK; // Number of constant Q bins
-
-  struct SparseKernel {
-    std::vector<double> _sparseKernelReal;
-    std::vector<double> _sparseKernelImag;
-    std::vector<int> _sparseKernelIs; 
-    std::vector<int> _sparseKernelJs;
->>>>>>> 00f6c7b2
   };
 
   struct SparseKernel _sparseKernel;
