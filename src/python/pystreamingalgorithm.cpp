/*
 * Copyright (C) 2006-2013  Music Technology Group - Universitat Pompeu Fabra
 *
 * This file is part of Essentia
 *
 * Essentia is free software: you can redistribute it and/or modify it under
 * the terms of the GNU Affero General Public License as published by the Free
 * Software Foundation (FSF), either version 3 of the License, or (at your
 * option) any later version.
 *
 * This program is distributed in the hope that it will be useful, but WITHOUT
 * ANY WARRANTY; without even the implied warranty of MERCHANTABILITY or FITNESS
 * FOR A PARTICULAR PURPOSE.  See the GNU General Public License for more
 * details.
<<<<<<< HEAD
 *
 * You should have received a copy of the GNU General Public License along with
 * this program.  If not, see http://www.gnu.org/licenses/
=======
 * 
 * You should have received a copy of the Affero GNU General Public License
 * version 3 along with this program.  If not, see http://www.gnu.org/licenses/
>>>>>>> 2a3cc209
 */

#include <Python.h>
#include "algorithmfactory.h"
#include "parsing.h"
#include "network.h"
#include "pytypes/pypool.h" // to use its type-determining capabilities
#include "commonfunctions.h"
using namespace std;
using namespace essentia;
using namespace streaming;


#define PY_ALGONAME "Streaming: " << self->algo->name()


class PyStreamingAlgorithm {
 public:
  PyObject_HEAD

  // an algorithm is considered a generator until another algorithm is
  // connected to one of the generator's inputs
  bool isGenerator;
  streaming::Algorithm* algo;

  static PyObject* tp_new(PyTypeObject* subtype, PyObject* args, PyObject* kwds);
  static int tp_init(PyStreamingAlgorithm *self, PyObject *args, PyObject *kwds);
  static void tp_dealloc(PyObject* self);

  static PyObject* name (PyStreamingAlgorithm* self) {
    return toPython((void*)&self->algo->name(), STRING);
  }
  static PyObject* configure (PyStreamingAlgorithm* self, PyObject* args, PyObject* keywds);
  static PyObject* hasSink(PyStreamingAlgorithm* self, PyObject* args);
  static PyObject* hasSource(PyStreamingAlgorithm* self, PyObject* args);
  static PyObject* push(PyStreamingAlgorithm* self, PyObject* obj);

  static PyObject* inputNames(PyStreamingAlgorithm* self) {
    vector<string> names = self->algo->inputNames();
    return toPython((void*)&names, VECTOR_STRING);
  }

  static PyObject* outputNames(PyStreamingAlgorithm* self) {
    vector<string> names = self->algo->outputNames();
    return toPython((void*)&names, VECTOR_STRING);
  }

  static PyObject* parameterNames(PyStreamingAlgorithm* self) {
    vector<string> names = self->algo->defaultParameters().keys();
    return toPython((void*)&names, VECTOR_STRING);
  }

  static PyObject* getInputType(PyStreamingAlgorithm* self, PyObject* obj);
  static PyObject* getOutputType(PyStreamingAlgorithm* self, PyObject* obj);
  static PyObject* paramType(PyStreamingAlgorithm* self, PyObject* name);
  static PyObject* paramValue(PyStreamingAlgorithm* self, PyObject* name);

  static PyObject* getDoc(PyStreamingAlgorithm* self);
  static PyObject* getStruct(PyStreamingAlgorithm* self);
};

PyObject* PyStreamingAlgorithm::tp_new(PyTypeObject* subtype, PyObject* args, PyObject* kwds) {
  return (PyObject*)(subtype->tp_alloc(subtype, 0));
}

int PyStreamingAlgorithm::tp_init(PyStreamingAlgorithm *self, PyObject *args, PyObject *kwds) {
  static char *kwlist[] = { (char*)"name", NULL };
  char* algoname;

  if (!PyArg_ParseTupleAndKeywords(args, kwds, "s", kwlist, &algoname)) {
    return -1;
  }

  try {
    self->algo = streaming::AlgorithmFactory::create(algoname);
    self->isGenerator = true;
  }
  catch (exception& e) {
    ostringstream msg;
    msg << "PyStreamingAlgorithm.init: " << e.what();
    PyErr_SetString(PyExc_ValueError, e.what());
    return -1;
  }

  return 0;
}

// Deleting a streaming algorithm is not as simple as deleting the pointer. If
// the algorithm is configured to be a generator algorithm (has only its
// sources connected), then we need to call deleteNetwork on that algorithm.
// If the algorithm is not connected to anything, we can safely delete it (we
// can also call deleteNetwork on it). If
// the algorithm has either both its sources and sinks connected, or just its
// sinks, do not delete it, because it is connected to a network and will be
// eventually deleted with the deleteNetwork function.
void PyStreamingAlgorithm::tp_dealloc (PyObject* obj) {
  PyStreamingAlgorithm* self = reinterpret_cast<PyStreamingAlgorithm*>(obj);
  // FIXME: need to deallocate something here I guess...
  //if (self->isGenerator) streaming::deleteNetwork(self->algo);

  self->ob_type->tp_free(obj);
}

PyObject* PyStreamingAlgorithm::configure (PyStreamingAlgorithm* self, PyObject* args, PyObject* keywds) {
  E_DEBUG(EPyBindings, PY_ALGONAME << "::Configure()");

  // create the list of named parameters that this algorithm can accept
  ParameterMap pm = self->algo->defaultParameters();

  // parse parameters
  try {
    parseParameters(&pm, args, keywds);
  }
  catch (const std::exception& e) {
    ostringstream msg;
    msg << "Error while parsing parameters: " << e.what();
    PyErr_SetString(PyExc_RuntimeError, msg.str().c_str());
    return NULL;
  }

  // actually configure the underlying C++ algorithm
  try {
    self->algo->configure(pm);
  }
  catch (std::exception& e) {
    ostringstream msg;
    msg << "Error while configuring " << self->algo->name() << ": " << e.what();
    PyErr_SetString(PyExc_RuntimeError, msg.str().c_str());
    return NULL;
  }

  E_DEBUG(EPyBindings, PY_ALGONAME << "::Configure() done!");

  Py_RETURN_NONE;
}

PyObject* PyStreamingAlgorithm::hasSink(PyStreamingAlgorithm* self, PyObject* obj) {
  char* name = PyString_AsString(obj);
  if (name == NULL) {
    PyErr_SetString(PyExc_ValueError, "Algorithm.hasSink requires 1 string argument");
    return NULL;
  }

  bool result = contains(self->algo->inputs(), name);
  return toPython((void*)&result, BOOL);
}

PyObject* PyStreamingAlgorithm::hasSource(PyStreamingAlgorithm* self, PyObject* obj) {
  char* name = PyString_AsString(obj);
  if (name == NULL) {
    PyErr_SetString(PyExc_ValueError, "Algorithm.hasSource requires 1 string argument");
    return NULL;
  }

  bool result = contains(self->algo->outputs(), name);
  return toPython((void*)&result, BOOL);
}


PyObject* PyStreamingAlgorithm::push(PyStreamingAlgorithm* self, PyObject* args) {
  vector<PyObject*> argsV = unpack(args);
  if (argsV.size() != 2) {
    PyErr_SetString(PyExc_ValueError, "Algorithm.push requires 2 arguments");
    return NULL;
  }

  if (!PyString_Check(argsV[0])) {
    PyErr_SetString(PyExc_ValueError, "Algorithm.push requires a string as the first argument");
    return NULL;
  }

  // name of the source to push onto
  string name = PyString_AS_STRING(argsV[0]);

  // check if source exists
  if (!contains(self->algo->outputs(), name)) {
    ostringstream msg;
    msg << self->algo->name() << " does not have an input named " << name;
    PyErr_SetString(PyExc_ValueError, msg.str().c_str());
    return NULL;
  }

  SourceBase& src = self->algo->output(name);

  // edt of given data
  Edt tp = typeInfoToEdt(src.typeInfo());

  #define PUSH_COPY(tname, type) { \
    type* val = (type*)tname::fromPythonCopy(argsV[1]); \
    src.push(*val); \
    delete val; \
    break; \
  }

  switch(tp) {
    case INTEGER:             PUSH_COPY(Integer, int);
    case REAL:                PUSH_COPY(PyReal, Real);
    case STRING:              PUSH_COPY(String, string);
    case STEREOSAMPLE:        PUSH_COPY(PyStereoSample, StereoSample);
    case VECTOR_STRING:       PUSH_COPY(VectorString, vector<string>);
    case VECTOR_STEREOSAMPLE: PUSH_COPY(VectorStereoSample, vector<StereoSample>);

    case VECTOR_REAL: {
      RogueVector<Real>* val = (RogueVector<Real>*)VectorReal::fromPythonRef(argsV[1]);
      src.push(*(vector<Real>*)val);
      delete val;
      break;
    }

    default:
      ostringstream msg;
      msg << "given value type not supported: " << edtToString(tp);
      PyErr_SetString(PyExc_ValueError, msg.str().c_str()); return NULL;
  }

  #undef PUSH_COPY

  Py_RETURN_NONE;
}

PyObject* PyStreamingAlgorithm::getInputType(PyStreamingAlgorithm* self, PyObject* obj) {
  char* name = PyString_AsString(obj);
  if (name == NULL) {
    PyErr_SetString(PyExc_TypeError, "Algorithm.getInputType requires 1 string argument");
    return NULL;
  }

  string inputName = name;

  if (!contains(self->algo->inputs(), inputName)) {
    ostringstream msg;
    msg << "'" << inputName << "' is not an input of " << self->algo->name() << ". Available inputs are " << self->algo->inputNames();
    PyErr_SetString(PyExc_ValueError, msg.str().c_str());
    return NULL;
  }

  string result = edtToString( typeInfoToEdt( self->algo->input(inputName).typeInfo() ) );
  return toPython((void*)&result, STRING);
}

PyObject* PyStreamingAlgorithm::getOutputType(PyStreamingAlgorithm* self, PyObject* obj) {
  char* name = PyString_AsString(obj);
  if (name == NULL) {
    PyErr_SetString(PyExc_TypeError, "Algorithm.getOutputType requires 1 string argument");
    return NULL;
  }

  string outputName = name;

  if (!contains(self->algo->outputs(), outputName)) {
    ostringstream msg;
    msg << "'" << outputName << "' is not an output of " << self->algo->name() << ". Available outputs are " << self->algo->outputNames();
    PyErr_SetString(PyExc_ValueError, msg.str().c_str());
    return NULL;
  }

  string result = edtToString( typeInfoToEdt( self->algo->output(outputName).typeInfo() ) );
  return toPython((void*)&result, STRING);
}

PyObject* PyStreamingAlgorithm::paramType(PyStreamingAlgorithm* self, PyObject* obj) {
  if (!PyString_Check(obj)) {
    PyErr_SetString(PyExc_TypeError, "expected string as argument");
    return NULL;
  }

  string name = PyString_AsString(obj);

  // check if parameter exists
  if (self->algo->defaultParameters().find(name) == self->algo->defaultParameters().end()) {
    ostringstream msg;
    msg << "'" << name << "' is not a parameter of " << self->algo->name();
    PyErr_SetString(PyExc_ValueError, msg.str().c_str());
    return NULL;
  }

  string tp = edtToString(paramTypeToEdt(self->algo->parameter(name).type()));

  return toPython((void*)&tp, STRING);
}


PyObject* PyStreamingAlgorithm::paramValue(PyStreamingAlgorithm* self, PyObject* obj) {
  if (!PyString_Check(obj)) {
    PyErr_SetString(PyExc_TypeError, "expected string as argument");
    return NULL;
  }

  string name = PyString_AS_STRING(obj);

  // check if parameter exists
  if (self->algo->defaultParameters().find(name) == self->algo->defaultParameters().end()) {
    ostringstream msg;
    msg << "'" << name << "' is not a parameter of " << self->algo->name();
    PyErr_SetString(PyExc_ValueError, msg.str().c_str());
    return NULL;
  }

  // determine the type of the parameter and return the appropriate Python object
  PyObject* result = paramToPython( self->algo->parameter(name) );

  if (result == NULL) {
    // param not configured
    Py_RETURN_NONE;
  }
  else {
    return result;
  }
}


PyObject* PyStreamingAlgorithm::getDoc(PyStreamingAlgorithm* self) {
  const AlgorithmInfo<streaming::Algorithm>& inf = streaming::AlgorithmFactory::getInfo(self->algo->name());
  string docstr = generateDocString<streaming::Algorithm>(*(self->algo), inf.description);
  return PyString_FromString(docstr.c_str());
}

PyObject* PyStreamingAlgorithm::getStruct(PyStreamingAlgorithm* self) {
  const AlgorithmInfo<streaming::Algorithm>& inf = streaming::AlgorithmFactory::getInfo(self->algo->name());
  return generateDocStruct<streaming::Algorithm>(*(self->algo), inf.description);
}

static PyMethodDef PyStreamingAlgorithm_methods[] = {
  { "name", (PyCFunction)PyStreamingAlgorithm::name, METH_NOARGS,
      "Returns the name of the algorithm." },

  { "outputNames", (PyCFunction)PyStreamingAlgorithm::outputNames, METH_NOARGS,
      "Returns a list of the source names of the algorithm." },

  { "inputNames", (PyCFunction)PyStreamingAlgorithm::inputNames, METH_NOARGS,
      "Returns a list of the sink names of the algorithm." },

  { "parameterNames", (PyCFunction)PyStreamingAlgorithm::parameterNames, METH_NOARGS,
      "Returns the names of the parameters for this algorithm." },

  { "__configure__", (PyCFunction)PyStreamingAlgorithm::configure, METH_VARARGS | METH_KEYWORDS,
      "Configures the algorithm." },

  { "hasInput", (PyCFunction)PyStreamingAlgorithm::hasSink, METH_O,
      "Returns true if algorithm contains given sink name."},

  { "hasOutput", (PyCFunction)PyStreamingAlgorithm::hasSource, METH_O,
      "Returns true if algorithm contains given source name."},

  { "push", (PyCFunction)PyStreamingAlgorithm::push, METH_VARARGS,
      "acquires 1 token for the given source name."},

  { "getInputType", (PyCFunction)PyStreamingAlgorithm::getInputType, METH_O,
      "returns a string representation of input type specified by a given name"},

  { "getOutputType", (PyCFunction)PyStreamingAlgorithm::getOutputType, METH_O,
      "returns a string representation of input type specified by a given name"},

  { "paramType", (PyCFunction)PyStreamingAlgorithm::paramType, METH_O,
      "Returns the type of the parameter given by its name" },

  { "paramValue", (PyCFunction)PyStreamingAlgorithm::paramValue, METH_O,
      "Returns the value of the parameter or None if not yet configured" },

  { "getDoc", (PyCFunction)PyStreamingAlgorithm::getDoc, METH_NOARGS,
      "Returns the doc string for the algorithm"},

  { "getStruct", (PyCFunction)PyStreamingAlgorithm::getStruct, METH_NOARGS,
      "Returns the doc struct for the algorithm"},

  { NULL } /* Sentinel */
};

static PyTypeObject PyStreamingAlgorithmType = {
  PyObject_HEAD_INIT(NULL)
  0,                                                      // ob_size
  "essentia.streaming.Algorithm",                          // tp_name
  sizeof(PyStreamingAlgorithm),                           // tp_basicsize
  0,                                                      // tp_itemsize
  PyStreamingAlgorithm::tp_dealloc,                       // tp_dealloc
  0,                                                      // tp_print
  0,                                                      // tp_getattr
  0,                                                      // tp_setattr
  0,                                                      // tp_compare
  0,                                                      // tp_repr
  0,                                                      // tp_as_number
  0,                                                      // tp_as_sequence
  0,                                                      // tp_as_mapping
  0,                                                      // tp_hash
  0,                                                      // tp_call
  0,                                                      // tp_str
  0,                                                      // tp_getattro
  0,                                                      // tp_setattro
  0,                                                      // tp_as_buffer
  Py_TPFLAGS_DEFAULT | Py_TPFLAGS_BASETYPE,               // tp_flags
  "essentia::streaming::Algorithm wrapper objects", // tp_doc
  0,                                                      // tp_traverse
  0,                                                      // tp_clear
  0,                                                      // tp_richcompare
  0,                                                      // tp_weaklistoffset
  0,                                                      // tp_iter
  0,                                                      // tp_iternext
  PyStreamingAlgorithm_methods,                           // tp_methods
  0,                                                      // tp_members
  0,                                                      // tp_getset
  0,                                                      // tp_base
  0,                                                      // tp_dict
  0,                                                      // tp_descr_get
  0,                                                      // tp_descr_set
  0,                                                      // tp_dictoffset
  (initproc)PyStreamingAlgorithm::tp_init,                // tp_init
  0,                                                      // tp_alloc
  PyStreamingAlgorithm::tp_new,                           // tp_new
};


#undef PY_ALGONAME<|MERGE_RESOLUTION|>--- conflicted
+++ resolved
@@ -1,26 +1,20 @@
-/*
+/* 
  * Copyright (C) 2006-2013  Music Technology Group - Universitat Pompeu Fabra
  *
  * This file is part of Essentia
- *
- * Essentia is free software: you can redistribute it and/or modify it under
- * the terms of the GNU Affero General Public License as published by the Free
- * Software Foundation (FSF), either version 3 of the License, or (at your
+ * 
+ * Essentia is free software: you can redistribute it and/or modify it under 
+ * the terms of the GNU Affero General Public License as published by the Free 
+ * Software Foundation (FSF), either version 3 of the License, or (at your 
  * option) any later version.
- *
- * This program is distributed in the hope that it will be useful, but WITHOUT
- * ANY WARRANTY; without even the implied warranty of MERCHANTABILITY or FITNESS
- * FOR A PARTICULAR PURPOSE.  See the GNU General Public License for more
+ * 
+ * This program is distributed in the hope that it will be useful, but WITHOUT 
+ * ANY WARRANTY; without even the implied warranty of MERCHANTABILITY or FITNESS 
+ * FOR A PARTICULAR PURPOSE.  See the GNU General Public License for more 
  * details.
-<<<<<<< HEAD
- *
- * You should have received a copy of the GNU General Public License along with
- * this program.  If not, see http://www.gnu.org/licenses/
-=======
  * 
  * You should have received a copy of the Affero GNU General Public License
  * version 3 along with this program.  If not, see http://www.gnu.org/licenses/
->>>>>>> 2a3cc209
  */
 
 #include <Python.h>
@@ -125,7 +119,7 @@
 }
 
 PyObject* PyStreamingAlgorithm::configure (PyStreamingAlgorithm* self, PyObject* args, PyObject* keywds) {
-  E_DEBUG(EPyBindings, PY_ALGONAME << "::Configure()");
+  E_DEBUG(EPython, PY_ALGONAME << "::Configure()");
 
   // create the list of named parameters that this algorithm can accept
   ParameterMap pm = self->algo->defaultParameters();
@@ -152,7 +146,7 @@
     return NULL;
   }
 
-  E_DEBUG(EPyBindings, PY_ALGONAME << "::Configure() done!");
+  E_DEBUG(EPython, PY_ALGONAME << "::Configure() done!");
 
   Py_RETURN_NONE;
 }
