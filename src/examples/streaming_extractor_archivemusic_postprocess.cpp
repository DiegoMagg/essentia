--- conflicted
+++ resolved
@@ -32,7 +32,6 @@
 // complete before that, so just put default values for these.
 // Also make sure that some descriptors that might have fucked up come out nice.
 void PostProcess(Pool& pool, const Pool& options, const string& nspace) {
-<<<<<<< HEAD
   string rhythmspace = "rhythm.";
   if (!nspace.empty()) rhythmspace = nspace + ".rhythm.";
   const vector<string>& descNames = pool.descriptorNames();
@@ -45,21 +44,4 @@
     pool.add(rhythmspace + "beats_loudness", Real(0.0));
   if (find(descNames.begin(), descNames.end(), rhythmspace + "beats_loudness_band_ratio") == descNames.end())
     pool.add(rhythmspace + "beats_loudness_band_Ratio", vector<Real>());
-}
-=======
-  if (options.value<Real>("rhythm.compute") != 0) {
-    string rhythmspace = "rhythm.";
-    if (!nspace.empty()) rhythmspace = nspace + ".rhythm.";
-    const vector<string>& descNames = pool.descriptorNames();
-    // no bpm confidence estimation method nor perceptual_tempo are currently available
-    //if (find(descNames.begin(), descNames.end(), rhythmspace + "bpm_confidence") == descNames.end())
-    //  pool.set(rhythmspace + "bpm_confidence", 0.0);
-    //if (find(descNames.begin(), descNames.end(), rhythmspace + "perceptual_tempo") == descNames.end())
-    //  pool.set(rhythmspace + "perceptual_tempo", "unknown");
-    if (find(descNames.begin(), descNames.end(), rhythmspace + "beats_loudness") == descNames.end())
-      pool.add(rhythmspace + "beats_loudness", Real(0.0));
-    if (find(descNames.begin(), descNames.end(), rhythmspace + "beats_loudness_band_ratio") == descNames.end())
-      pool.add(rhythmspace + "beats_loudness_band_Ratio", vector<Real>());
-  }
-}
->>>>>>> 259fa4c6
+}