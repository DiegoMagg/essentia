--- conflicted
+++ resolved
@@ -32,11 +32,8 @@
     ('standard_spsmodel', ),
     ('standard_stft', ),
     ('standard_stochasticmodel', ),
-<<<<<<< HEAD
     ('standard_chromaprinter', ),
-=======
     ('standard_pca', ),
->>>>>>> 0e0e231e
 
     ('standard_discontinuitydetector', ),
     ('standard_extractor_la-cupula', ),
